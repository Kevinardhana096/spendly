<?xml version="1.0" encoding="utf-8"?>
<resources>
<<<<<<< HEAD
    <color name="black">#FF000000</color>
    <color name="white">#FFFFFFFF</color>
    <color name="colorPrimary">#4661E6</color> <!-- Biru utama -->
    <color name="colorPrimaryVariant">#3A4DB7</color>
    <color name="colorAccent">#4661E6</color>
    <color name="colorBackground">#FFFFFF</color>
    <color name="colorCardBackground">#FFFFFF</color>
    <color name="colorButtonBackground">#4661E6</color>
    <color name="colorButtonText">#FFFFFF</color>
    <color name="colorPrimaryText">#222222</color>
    <color name="colorSecondaryText">#8C8C8C</color>
    <color name="colorDivider">#D9D9D9</color>
=======
    <color name="purple_primary">#6366F1</color>
    <color name="purple_light">#A5B4FC</color>
    <color name="background_gray">#F8FAFC</color>
    <color name="white">#FFFFFF</color>
    <color name="black">#1F2937</color>
    <color name="nav_item_color">#6B7280</color>
>>>>>>> f8bf30c0
</resources><|MERGE_RESOLUTION|>--- conflicted
+++ resolved
@@ -1,9 +1,8 @@
 <?xml version="1.0" encoding="utf-8"?>
 <resources>
-<<<<<<< HEAD
     <color name="black">#FF000000</color>
     <color name="white">#FFFFFFFF</color>
-    <color name="colorPrimary">#4661E6</color> <!-- Biru utama -->
+    <color name="colorPrimary">#4661E6</color>
     <color name="colorPrimaryVariant">#3A4DB7</color>
     <color name="colorAccent">#4661E6</color>
     <color name="colorBackground">#FFFFFF</color>
@@ -13,12 +12,8 @@
     <color name="colorPrimaryText">#222222</color>
     <color name="colorSecondaryText">#8C8C8C</color>
     <color name="colorDivider">#D9D9D9</color>
-=======
     <color name="purple_primary">#6366F1</color>
     <color name="purple_light">#A5B4FC</color>
     <color name="background_gray">#F8FAFC</color>
-    <color name="white">#FFFFFF</color>
-    <color name="black">#1F2937</color>
     <color name="nav_item_color">#6B7280</color>
->>>>>>> f8bf30c0
 </resources>